/*  Copyright (C) 2010 Imperial College London and others.
 *
 *  Please see the AUTHORS file in the main source directory for a
 *  full list of copyright holders.
 *
 *  Gerard Gorman
 *  Applied Modelling and Computation Group
 *  Department of Earth Science and Engineering
 *  Imperial College London
 *
 *  g.gorman@imperial.ac.uk
 *
 *  Redistribution and use in source and binary forms, with or without
 *  modification, are permitted provided that the following conditions
 *  are met:
 *  1. Redistributions of source code must retain the above copyright
 *  notice, this list of conditions and the following disclaimer.
 *  2. Redistributions in binary form must reproduce the above
 *  copyright notice, this list of conditions and the following
 *  disclaimer in the documentation and/or other materials provided
 *  with the distribution.
 *
 *  THIS SOFTWARE IS PROVIDED BY THE COPYRIGHT HOLDERS AND
 *  CONTRIBUTORS "AS IS" AND ANY EXPRESS OR IMPLIED WARRANTIES,
 *  INCLUDING, BUT NOT LIMITED TO, THE IMPLIED WARRANTIES OF
 *  MERCHANTABILITY AND FITNESS FOR A PARTICULAR PURPOSE ARE
 *  DISCLAIMED. IN NO EVENT SHALL THE COPYRIGHT HOLDER OR CONTRIBUTORS
 *  BE LIABLE FOR ANY DIRECT, INDIRECT, INCIDENTAL, SPECIAL,
 *  EXEMPLARY, OR CONSEQUENTIAL DAMAGES (INCLUDING, BUT NOT LIMITED
 *  TO, PROCUREMENT OF SUBSTITUTE GOODS OR SERVICES; LOSS OF USE,
 *  DATA, OR PROFITS; OR BUSINESS INTERRUPTION) HOWEVER CAUSED AND ON
 *  ANY THEORY OF LIABILITY, WHETHER IN CONTRACT, STRICT LIABILITY, OR
 *  TORT (INCLUDING NEGLIGENCE OR OTHERWISE) ARISING IN ANY WAY OUT OF
 *  THE USE OF THIS SOFTWARE, EVEN IF ADVISED OF THE POSSIBILITY OF
 *  SUCH DAMAGE.
 */

#ifndef ELEMENTPROPERTY_H
#define ELEMENTPROPERTY_H

#include <algorithm>
#include <cassert>
#include <cstdlib>
#include <iostream>
#include <map>
#include <vector>
#include <set>
#include <cmath>

#include <cfloat>

/*! \brief Calculates a number of element properties.
 *
 * The constructor for this class requires a reference element so
 * that the orientation convention can be established. After the
 * orientation has been established a negative area or volume
 * indicated an inverted element. Properties calculated are:
 * \li Euclidean area (if 2D element).
 * \li Euclidean Volume (if 3D element).
 * \li Non-Euclidean edge length.
 * \li 2D/3D Lipnikov quality functional.
 * \li 3D sliver functional.
 */
template<typename real_t>
class ElementProperty{
 public:
  /*! Constructor for 2D triangular elements.
   * @param x0 pointer to 2D position for first point in triangle.
   * @param x1 pointer to 2D position for second point in triangle.
   * @param x2 pointer to 2D position for third point in triangle.
   */
<<<<<<< HEAD
 ElementProperty(const real_t *x0, const real_t *x1, const real_t *x2){
    orientation = 1;
    
    double A = area(x0, x1, x2);
    if(A<0)
      orientation = -1;
    else
      orientation = 1;
=======
 ElementProperty(const real_t *x0, const real_t *x1, const real_t *x2): dimension(2), inv2(0.5), inv3(1.0/3.0), inv4(0.25), inv6(1.0/6.0), lipnikov_const2d(20.784609690826528), lipnikov_const3d(1832.8207768355312){
   double A = area(x0, x1, x2);
   if(A<0)
     orientation = -1;
   else
     orientation = 1;
>>>>>>> 1eaa9bf9
  }

  /*! Constructor for 3D tetrahedral elements.
   * @param x0 pointer to 3D position for first point in triangle.
   * @param x1 pointer to 3D position for second point in triangle.
   * @param x2 pointer to 3D position for third point in triangle.
   * @param x3 pointer to 3D position for forth point in triangle.
   */
<<<<<<< HEAD
 ElementProperty(const real_t *x0, const real_t *x1, const real_t *x2, const real_t *x3){
    orientation = 1;

=======
 ElementProperty(const real_t *x0, const real_t *x1, const real_t *x2, const real_t *x3) : dimension(3), inv2(0.5), inv3(1.0/3.0), inv4(0.25), inv6(1.0/6.0), lipnikov_const2d(20.784609690826528), lipnikov_const3d(1832.8207768355312){
>>>>>>> 1eaa9bf9
    double V = volume(x0, x1, x2, x3);
    if(V<0)
      orientation = -1;
  }

  /*! Calculate area of 2D triangle.
   * @param x0 pointer to 2D position for first point in triangle.
   * @param x1 pointer to 2D position for second point in triangle.
   * @param x2 pointer to 2D position for third point in triangle.
   */
  real_t area(const real_t *x0, const real_t *x1, const real_t *x2) const{
    real_t x01 = (x0[0] - x1[0]);
    real_t y01 = (x0[1] - x1[1]);
    
    real_t x02 = (x0[0] - x2[0]);
    real_t y02 = (x0[1] - x2[1]);
    
    return orientation*inv2*(y02*x01 - y01*x02);
  }

  /*! Calculate volume of tetrahedron.
   * @param x0 pointer to 3D position for first point in triangle.
   * @param x1 pointer to 3D position for second point in triangle.
   * @param x2 pointer to 3D position for third point in triangle.
   * @param x3 pointer to 3D position for forth point in triangle.
   */
  real_t volume(const real_t *x0, const real_t *x1, const real_t *x2, const real_t *x3) const{

    real_t x01 = (x0[0] - x1[0]);
    real_t x02 = (x0[0] - x2[0]);
    real_t x03 = (x0[0] - x3[0]);

    real_t y01 = (x0[1] - x1[1]);
    real_t y02 = (x0[1] - x2[1]);
    real_t y03 = (x0[1] - x3[1]);

    real_t z01 = (x0[2] - x1[2]);
    real_t z02 = (x0[2] - x2[2]);
    real_t z03 = (x0[2] - x3[2]);

    return orientation*inv6*(-x03*(z02*y01 - z01*y02) + x02*(z03*y01 - z01*y03) - x01*(z03*y02 - z02*y03));
  }

  /*! Length of an edge as measured in metric space.
   *
   * @param x0 coordinate at start of line segment.
   * @param x1 coordinate at finish of line segment.
   * @param m metric tensor for first point.
   */
  template<int dim>
  real_t length(const real_t x0[], const real_t x1[], const double m[]) const{
    if(dim==2){
      return length2d(x0, x1, m);
    }else{ //if(dim==3)
      return length3d(x0, x1, m);
    }
  }

  /*! Length of an edge as measured in metric space.
   *
   * @param x0 coordinate at start of line segment.
   * @param x1 coordinate at finish of line segment.
   * @param m metric tensor for first point.
   */
  static double length2d(const real_t x0[], const real_t x1[], const double m[]){
    double x=x0[0] - x1[0];
    double y=x0[1] - x1[1];
    
    assert((m[1]*x + m[2]*y)*y + (m[0]*x + m[1]*y)*x >= 0.0);

    return sqrt(((m[1]*x + m[2]*y)*y + (m[0]*x + m[1]*y)*x));
  }

  /*! Length of an edge as measured in metric space.
   *
   * @param x0 coordinate at start of line segment.
   * @param x1 coordinate at finish of line segment.
   * @param m metric tensor for first point.
   */
  static double length3d(const real_t x0[], const real_t x1[], const double m[]){
    double x=x0[0] - x1[0];
    double y=x0[1] - x1[1];
    double z=x0[2] - x1[2];

    assert(z*(z*m[5] + y*m[4] + x*m[2]) +
                y*(z*m[4] + y*m[3] + x*m[1]) +
                x*(z*m[2] + y*m[1] + x*m[0]) >= 0.0);

    return sqrt(z*(z*m[5] + y*m[4] + x*m[2]) +
                y*(z*m[4] + y*m[3] + x*m[1]) +
                x*(z*m[2] + y*m[1] + x*m[0]));
  }

  /*! Evaluates the 2D Lipnikov functional. The description for the
   * functional is taken from: Yu. V. Vasileskii and K. N. Lipnikov,
   * An Adaptive Algorithm for Quasioptimal Mesh Generation,
   * Computational Mathematics and Mathematical Physics, Vol. 39,
   * No. 9, 1999, pp. 1468 - 1486.
   *
   * @param x0 pointer to 2D position for first point in triangle.
   * @param x1 pointer to 2D position for second point in triangle.
   * @param x2 pointer to 2D position for third point in triangle.
   * @param m0 2x2 metric tensor for first point.
   * @param m1 2x2 metric tensor for second point.
   * @param m2 2x2 metric tensor for third point.
   */
  double lipnikov(const real_t *x0, const real_t *x1, const real_t *x2,
		  const double *m0, const double *m1, const double *m2){
    // Metric tensor averaged over the element
    double m00 = (m0[0] + m1[0] + m2[0])*inv3;
    double m01 = (m0[1] + m1[1] + m2[1])*inv3;
    double m11 = (m0[2] + m1[2] + m2[2])*inv3;
    
    return lipnikov(x0, x1, x2, m00, m01, m11);
  }

  /*! Evaluates the 2D Lipnikov functional. The description for the
   * functional is taken from: Yu. V. Vasileskii and K. N. Lipnikov,
   * An Adaptive Algorithm for Quasioptimal Mesh Generation,
   * Computational Mathematics and Mathematical Physics, Vol. 39,
   * No. 9, 1999, pp. 1468 - 1486.
   *
   * @param x0 pointer to 2D position for first point in triangle.
   * @param x1 pointer to 2D position for second point in triangle.
   * @param x2 pointer to 2D position for third point in triangle.
   * @param m00 metric index (0,0)
   * @param m01 metric index (0,1)
   * @param m11 metric index (1,1)
   */
  double lipnikov(const real_t *x0, const real_t *x1, const real_t *x2,
                 double m00, double m01, double m11){
    // l is the length of the perimeter, measured in metric space
    double x01 = x0[0] - x1[0];
    double y01 = x0[1] - x1[1];
    double x02 = x0[0] - x2[0];
    double y02 = x0[1] - x2[1];
    double x21 = x2[0] - x1[0];
    double y21 = x2[1] - x1[1];
    
    double l =
      sqrt(y01*(y01*m11 + x01*m01) + 
           x01*(y01*m01 + x01*m00))+
      sqrt(y02*(y02*m11 + x02*m01) + 
           x02*(y02*m01 + x02*m00))+
      sqrt(y21*(y21*m11 + x21*m01) + 
           x21*(y21*m01 + x21*m00));

    double invl = 1.0/l;
    
    // Area in physical space
    double a=orientation*inv2*(y02*x01 - y01*x02);
    
    // Area in metric space
    double a_m = a*sqrt(m00*m11 - m01*m01);

    // Function
    double f = std::min(l*inv3, 3.0*invl);
    double tf = f * (2.0 - f);
    double F = tf*tf*tf;
    double quality = lipnikov_const2d*a_m*F*invl*invl;

    return quality;
  }

  // Gradient of lipnikov functional n0 using a central difference approximation.
  void lipnikov_grad(int moving,
		     const double *x0, const double *x1, const double *x2,
		     const double *m0,
		     double *grad){
    const double sqrt_eps = sqrt(DBL_EPSILON);
    
    // df/dx, df/dy
    for(size_t i=0;i<2;i++){
      double h = std::max(fabs(sqrt_eps*x0[i]), sqrt_eps);
      
      volatile double xnh = x0[i]-h;
      volatile double xph = x0[i]+h;
      
      double Xn[] = {x0[0], x0[1]};
      Xn[i] = xnh;
      double Fxnh = lipnikov(Xn, x1, x2, m0[0], m0[1], m0[2]);
      
      double Xp[] = {x0[0], x0[1]};
      Xp[i] = xph;
      double Fxph = lipnikov(Xp, x1, x2, m0[0], m0[1], m0[2]);
      
      double two_dx = xph - xnh;
      grad[i] = (Fxph - Fxnh)/two_dx;
    }

    return;
  }

  /*! Evaluates the 3D Lipnikov functional. The description for the
   * functional is taken from: A. Agouzal, K Lipnikov,
   * Yu. Vassilevski, Adaptive generation of quasi-optimal tetrahedral
   * meshes, East-West J. Numer. Math., Vol. 7, No. 4, pp. 223-244
   * (1999).
   *
   * @param x0 pointer to 3D position for first point in tetrahedral.
   * @param x1 pointer to 3D position for second point in tetrahedral.
   * @param x2 pointer to 3D position for third point in tetrahedral.
   * @param x3 pointer to 3D position for third point in tetrahedral.
   * @param m0 3x3 metric tensor for first point.
   * @param m1 3x3 metric tensor for second point.
   * @param m2 3x3 metric tensor for third point.
   * @param m3 3x3 metric tensor for forth point.
   */
  double lipnikov(const real_t *x0, const real_t *x1, const real_t *x2, const real_t *x3,
                  const double *m0, const double *m1, const double *m2, const double *m3){
    // Metric tensor
    double m00 = (m0[0] + m1[0] + m2[0] + m3[0])*inv4;
    double m01 = (m0[1] + m1[1] + m2[1] + m3[1])*inv4;
    double m02 = (m0[2] + m1[2] + m2[2] + m3[2])*inv4;
    double m11 = (m0[3] + m1[3] + m2[3] + m3[3])*inv4;
    double m12 = (m0[4] + m1[4] + m2[4] + m3[4])*inv4;
    double m22 = (m0[5] + m1[5] + m2[5] + m3[5])*inv4;

    // l is the length of the edges of the tet, in metric space
    double z01 = (x0[2] - x1[2]);
    double y01 = (x0[1] - x1[1]);
    double x01 = (x0[0] - x1[0]);

    double z12 = (x1[2] - x2[2]);
    double y12 = (x1[1] - x2[1]);
    double x12 = (x1[0] - x2[0]);

    double z02 = (x0[2] - x2[2]);
    double y02 = (x0[1] - x2[1]);
    double x02 = (x0[0] - x2[0]);

    double z03 = (x0[2] - x3[2]);
    double y03 = (x0[1] - x3[1]);
    double x03 = (x0[0] - x3[0]);

    double z13 = (x1[2] - x3[2]);
    double y13 = (x1[1] - x3[1]);
    double x13 = (x1[0] - x3[0]);

    double z23 = (x2[2] - x3[2]);
    double y23 = (x2[1] - x3[1]);
    double x23 = (x2[0] - x3[0]);

    double dl0 = (z01*(z01*m22 + y01*m12 + x01*m02) + y01*(z01*m12 + y01*m11 + x01*m01) + x01*(z01*m02 + y01*m01 + x01*m00));
    double dl1 = (z12*(z12*m22 + y12*m12 + x12*m02) + y12*(z12*m12 + y12*m11 + x12*m01) + x12*(z12*m02 + y12*m01 + x12*m00));
    double dl2 = (z02*(z02*m22 + y02*m12 + x02*m02) + y02*(z02*m12 + y02*m11 + x02*m01) + x02*(z02*m02 + y02*m01 + x02*m00));
    double dl3 = (z03*(z03*m22 + y03*m12 + x03*m02) + y03*(z03*m12 + y03*m11 + x03*m01) + x03*(z03*m02 + y03*m01 + x03*m00));
    double dl4 = (z13*(z13*m22 + y13*m12 + x13*m02) + y13*(z13*m12 + y13*m11 + x13*m01) + x13*(z13*m02 + y13*m01 + x13*m00));
    double dl5 = (z23*(z23*m22 + y23*m12 + x23*m02) + y23*(z23*m12 + y23*m11 + x23*m01) + x23*(z23*m02 + y23*m01 + x23*m00));
    
    double l = sqrt(dl0)+sqrt(dl1)+sqrt(dl2)+sqrt(dl3)+sqrt(dl4)+sqrt(dl5);
    double invl = 1.0/l;

    // Volume
    double v=orientation*inv6*(-x03*(z02*y01 - z01*y02) + x02*(z03*y01 - z01*y03) - (x0[0] - x1[0])*(z03*y02 - z02*y03));

    // Volume in metric space
    double v_m = v*sqrt(((m11*m22 - m12*m12)*m00 - (m01*m22 - m02*m12)*m01 + (m01*m12 - m02*m11)*m02));

    // Function
    double f = std::min(l*inv6, 6*invl);
    double tf = f * (2.0 - f);
    double F = tf*tf*tf;
    double quality = lipnikov_const3d * v_m * F *invl*invl*invl;

    return quality;
  }

  /*! Evaluates the 3D Lipnikov functional. The description for the
   * functional is taken from: A. Agouzal, K Lipnikov,
   * Yu. Vassilevski, Adaptive generation of quasi-optimal tetrahedral
   * meshes, East-West J. Numer. Math., Vol. 7, No. 4, pp. 223-244
   * (1999).
   *
   * @param x0 pointer to 3D position for first point in tetrahedral.
   * @param x1 pointer to 3D position for second point in tetrahedral.
   * @param x2 pointer to 3D position for third point in tetrahedral.
   * @param x3 pointer to 3D position for third point in tetrahedral.
   * @param m0 3x3 metric tensor for first point.
   */
  double lipnikov(const real_t *x0, const real_t *x1, const real_t *x2, const real_t *x3,
                  const double *m0){
    // Metric tensor
    double m00 = m0[0];
    double m01 = m0[1];
    double m02 = m0[2];
    double m11 = m0[3];
    double m12 = m0[4];
    double m22 = m0[5];

    // l is the length of the edges of the tet, in metric space
    double z01 = (x0[2] - x1[2]);
    double y01 = (x0[1] - x1[1]);
    double x01 = (x0[0] - x1[0]);

    double z12 = (x1[2] - x2[2]);
    double y12 = (x1[1] - x2[1]);
    double x12 = (x1[0] - x2[0]);

    double z02 = (x0[2] - x2[2]);
    double y02 = (x0[1] - x2[1]);
    double x02 = (x0[0] - x2[0]);

    double z03 = (x0[2] - x3[2]);
    double y03 = (x0[1] - x3[1]);
    double x03 = (x0[0] - x3[0]);

    double z13 = (x1[2] - x3[2]);
    double y13 = (x1[1] - x3[1]);
    double x13 = (x1[0] - x3[0]);

    double z23 = (x2[2] - x3[2]);
    double y23 = (x2[1] - x3[1]);
    double x23 = (x2[0] - x3[0]);

    double dl0 = (z01*(z01*m22 + y01*m12 + x01*m02) + y01*(z01*m12 + y01*m11 + x01*m01) + x01*(z01*m02 + y01*m01 + x01*m00));
    double dl1 = (z12*(z12*m22 + y12*m12 + x12*m02) + y12*(z12*m12 + y12*m11 + x12*m01) + x12*(z12*m02 + y12*m01 + x12*m00));
    double dl2 = (z02*(z02*m22 + y02*m12 + x02*m02) + y02*(z02*m12 + y02*m11 + x02*m01) + x02*(z02*m02 + y02*m01 + x02*m00));
    double dl3 = (z03*(z03*m22 + y03*m12 + x03*m02) + y03*(z03*m12 + y03*m11 + x03*m01) + x03*(z03*m02 + y03*m01 + x03*m00));
    double dl4 = (z13*(z13*m22 + y13*m12 + x13*m02) + y13*(z13*m12 + y13*m11 + x13*m01) + x13*(z13*m02 + y13*m01 + x13*m00));
    double dl5 = (z23*(z23*m22 + y23*m12 + x23*m02) + y23*(z23*m12 + y23*m11 + x23*m01) + x23*(z23*m02 + y23*m01 + x23*m00));
    
    double l = sqrt(dl0)+sqrt(dl1)+sqrt(dl2)+sqrt(dl3)+sqrt(dl4)+sqrt(dl5);
    double invl = 1.0/l;

    // Volume
    double v=orientation*inv6*(-x03*(z02*y01 - z01*y02) + x02*(z03*y01 - z01*y03) - (x0[0] - x1[0])*(z03*y02 - z02*y03));

    // Volume in metric space
    double v_m = v*sqrt(((m11*m22 - m12*m12)*m00 - (m01*m22 - m02*m12)*m01 + (m01*m12 - m02*m11)*m02));

    // Function
    double f = std::min(l*inv6, 6*invl);
    double tf = f * (2.0 - f);
    double F = tf*tf*tf;
    double quality = lipnikov_const3d * v_m * F *invl*invl*invl;

    return quality;
  }


  // Gradient of lipnikov functional n0 using a central difference approximation.
  void lipnikov_grad(int moving,
		     const double *x0, const double *x1, const double *x2, const double *x3,
		     const double *m0,
		     double *grad){
    const double sqrt_eps = sqrt(DBL_EPSILON);
    
    // df/dx, df/dy, df/dz
    for(size_t i=0;i<3;i++){
      double h = std::max(fabs(sqrt_eps*x0[i]), sqrt_eps);
      
      volatile double xnh = x0[i]-h;
      volatile double xph = x0[i]+h;
      
      double Xn[] = {x0[0], x0[1], x0[2]};
      Xn[i] = xnh;
      double Fxnh = lipnikov(Xn, x1, x2, x3, m0);
      
      double Xp[] = {x0[0], x0[1], x0[2]};
      Xp[i] = xph;
      double Fxph = lipnikov(Xp, x1, x2, x3, m0);
      
      double two_dx = xph - xnh;
      grad[i] = (Fxph - Fxnh)/two_dx;
    }

    return;
  }

  /*! Evaluates the sliver functional. Taken from Computer Methods in
   * Applied Mechanics and Engineering Volume 194, Issues 48-49, 15
   * November 2005, Pages 4915-4950
   *
   * @param x0 pointer to 3D position for first point in tetrahedral.
   * @param x1 pointer to 3D position for second point in tetrahedral.
   * @param x2 pointer to 3D position for third point in tetrahedral.
   * @param x3 pointer to 3D position for third point in tetrahedral.
   * @param m0 3x3 metric tensor for first point.
   * @param m1 3x3 metric tensor for second point.
   * @param m2 3x3 metric tensor for third point.
   * @param m3 3x3 metric tensor for forth point.
   */
  real_t sliver(const real_t *x0, const real_t *x1, const real_t *x2, const real_t *x3,
                const double *m0, const double *m1, const double *m2, const double *m3){
    // Metric tensor
    double m00 = (m0[0] + m1[0] + m2[0] + m3[0])*inv4;
    double m01 = (m0[1] + m1[1] + m2[1] + m3[1])*inv4;
    double m02 = (m0[2] + m1[2] + m2[2] + m3[2])*inv4;
    double m11 = (m0[4] + m1[4] + m2[4] + m3[4])*inv4;
    double m12 = (m0[5] + m1[5] + m2[5] + m3[5])*inv4;
    double m22 = (m0[8] + m1[8] + m2[8] + m3[8])*inv4;

    double z01 = (x0[2] - x1[2]);
    double y01 = (x0[1] - x1[1]);
    double x01 = (x0[0] - x1[0]);

    double z12 = (x1[2] - x2[2]);
    double y12 = (x1[1] - x2[1]);
    double x12 = (x1[0] - x2[0]);

    double z02 = (x0[2] - x2[2]);
    double y02 = (x0[1] - x2[1]);
    double x02 = (x0[0] - x2[0]);

    double z03 = (x0[2] - x3[2]);
    double y03 = (x0[1] - x3[1]);
    double x03 = (x0[0] - x3[0]);

    double z13 = (x1[2] - x3[2]);
    double y13 = (x1[1] - x3[1]);
    double x13 = (x1[0] - x3[0]);

    double z23 = (x2[2] - x3[2]);
    double y23 = (x2[1] - x3[1]);
    double x23 = (x2[0] - x3[0]);

    // l is the length of the edges of the tet, in metric space
    double dl0 = (z01*(z01*m22 + y01*m12 + x01*m02) + y01*(z01*m12 + y01*m11 + x01*m01) + x01*(z01*m02 + y01*m01 + x01*m00));
    double dl1 = (z12*(z12*m22 + y12*m12 + x12*m02) + y12*(z12*m12 + y12*m11 + x12*m01) + x12*(z12*m02 + y12*m01 + x12*m00));
    double dl2 = (z02*(z02*m22 + y02*m12 + x02*m02) + y02*(z02*m12 + y02*m11 + x02*m01) + x02*(z02*m02 + y02*m01 + x02*m00));
    double dl3 = (z03*(z03*m22 + y03*m12 + x03*m02) + y03*(z03*m12 + y03*m11 + x03*m01) + x03*(z03*m02 + y03*m01 + x03*m00));
    double dl4 = (z13*(z13*m22 + y13*m12 + x13*m02) + y13*(z13*m12 + y13*m11 + x13*m01) + x13*(z13*m02 + y13*m01 + x13*m00));
    double dl5 = (z23*(z23*m22 + y23*m12 + x23*m02) + y23*(z23*m12 + y23*m11 + x23*m01) + x23*(z23*m02 + y23*m01 + x23*m00));
    
    // Volume
    double v=orientation*inv6*(-x03*(z02*y01 - z01*y02) + x02*(z03*y01 - z01*y03) - (x0[0] - x1[0])*(z03*y02 - z02*y03));

    // Volume in metric space
    double v_m = v*sqrt(((m11*m22 - m12*m12)*m00 - (m01*m22 - m02*m12)*m01 + (m01*m12 - m02*m11)*m02));

    // Sliver functional
    double ts = dl0+dl1+dl2+dl3+dl4+dl5;
    double sliver = 15552.0*(v_m*v_m)/(ts*ts*ts);
    
    return sliver;
  }

  int getOrientation() {
	return orientation;
  }

 private:
  const double inv2;
  const double inv3;
  const double inv4;
  const double inv6;

  const double lipnikov_const2d; // 12.0*sqrt(3.0);
  const double lipnikov_const3d; // pow(6.0, 4)*sqrt(2.0);

<<<<<<< HEAD
=======
  const int dimension;
>>>>>>> 1eaa9bf9
  int orientation;
};
#endif<|MERGE_RESOLUTION|>--- conflicted
+++ resolved
@@ -69,23 +69,12 @@
    * @param x1 pointer to 2D position for second point in triangle.
    * @param x2 pointer to 2D position for third point in triangle.
    */
-<<<<<<< HEAD
- ElementProperty(const real_t *x0, const real_t *x1, const real_t *x2){
-    orientation = 1;
-    
+ ElementProperty(const real_t *x0, const real_t *x1, const real_t *x2): inv2(0.5), inv3(1.0/3.0), inv4(0.25), inv6(1.0/6.0), lipnikov_const2d(20.784609690826528), lipnikov_const3d(1832.8207768355312){
     double A = area(x0, x1, x2);
     if(A<0)
       orientation = -1;
     else
       orientation = 1;
-=======
- ElementProperty(const real_t *x0, const real_t *x1, const real_t *x2): dimension(2), inv2(0.5), inv3(1.0/3.0), inv4(0.25), inv6(1.0/6.0), lipnikov_const2d(20.784609690826528), lipnikov_const3d(1832.8207768355312){
-   double A = area(x0, x1, x2);
-   if(A<0)
-     orientation = -1;
-   else
-     orientation = 1;
->>>>>>> 1eaa9bf9
   }
 
   /*! Constructor for 3D tetrahedral elements.
@@ -94,13 +83,9 @@
    * @param x2 pointer to 3D position for third point in triangle.
    * @param x3 pointer to 3D position for forth point in triangle.
    */
-<<<<<<< HEAD
- ElementProperty(const real_t *x0, const real_t *x1, const real_t *x2, const real_t *x3){
+ ElementProperty(const real_t *x0, const real_t *x1, const real_t *x2, const real_t *x3): inv2(0.5), inv3(1.0/3.0), inv4(0.25), inv6(1.0/6.0), lipnikov_const2d(20.784609690826528), lipnikov_const3d(1832.8207768355312){
     orientation = 1;
 
-=======
- ElementProperty(const real_t *x0, const real_t *x1, const real_t *x2, const real_t *x3) : dimension(3), inv2(0.5), inv3(1.0/3.0), inv4(0.25), inv6(1.0/6.0), lipnikov_const2d(20.784609690826528), lipnikov_const3d(1832.8207768355312){
->>>>>>> 1eaa9bf9
     double V = volume(x0, x1, x2, x3);
     if(V<0)
       orientation = -1;
@@ -552,10 +537,6 @@
   const double lipnikov_const2d; // 12.0*sqrt(3.0);
   const double lipnikov_const3d; // pow(6.0, 4)*sqrt(2.0);
 
-<<<<<<< HEAD
-=======
-  const int dimension;
->>>>>>> 1eaa9bf9
   int orientation;
 };
 #endif